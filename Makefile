
VERSION?=$(shell cat VERSION | tr -d " \t\n\r")
# Image URL to use all building/pushing image targets
IMG ?= openfunction/openfunction:$(VERSION)
IMG_DEV ?= openfunctiondev/openfunction:$(VERSION)
# Produce CRDs that work back to Kubernetes 1.11 (no version conversion)
CRD_OPTIONS ?= "crd:trivialVersions=true"

# Get the currently used golang install path (in GOPATH/bin, unless GOBIN is set)
ifeq (,$(shell go env GOBIN))
GOBIN=$(shell go env GOPATH)/bin
else
GOBIN=$(shell go env GOBIN)
endif

all: manager

# Run tests
test: generate fmt vet manifests
	go test ./... -coverprofile cover.out

# Build openfunction binary
manager: generate fmt vet
	go build -o bin/openfunction cmd/main.go

# Run against the configured Kubernetes cluster in ~/.kube/config
run: generate fmt vet manifests
	go run ./main.go

# Install CRDs into a cluster
install: manifests
	kubectl kustomize config/crd | kubectl apply -f -

# Uninstall CRDs from a cluster
uninstall: manifests
	kubectl kustomize config/crd | kubectl delete -f -

# Deploy controller in the configured Kubernetes cluster in ~/.kube/config
deploy: manifests
	cd config/manager && kustomize edit set image controller=${IMG}
	kubectl kustomize config/default | sed -e '/creationTimestamp/d' | sed -e 's/openfunction-system/openfunction/g' | kubectl apply -f -

# Generate manifests e.g. CRD, RBAC etc.
manifests: controller-gen
	$(CONTROLLER_GEN) $(CRD_OPTIONS) rbac:roleName=manager-role webhook paths="./..." output:crd:artifacts:config=config/crd/bases
	kubectl kustomize config/default | sed -e '/creationTimestamp/d' | sed -e 's/openfunction-system/openfunction/g' | sed -e 's/\:latest/\:$(VERSION)/g' > config/bundle.yaml
<<<<<<< HEAD

=======
>>>>>>> 81c7d515

# Run go fmt against code
fmt:
	go fmt ./...

# Run go vet against code
vet:
	go vet ./...

# Generate code
generate: controller-gen
	$(CONTROLLER_GEN) object:headerFile="hack/boilerplate.go.txt" paths="./..."

# Build the docker image
build: test
	docker build -f cmd/Dockerfile . -t ${IMG}

# Push the docker image
push:
	docker push ${IMG}

# Build the dev docker image
build-dev: test
	docker build -f cmd/Dockerfile . -t ${IMG_DEV}

# Push the dev docker image
push-dev:
	docker push ${IMG_DEV}

dev:
	kubectl kustomize config/default | sed -e '/creationTimestamp/d' | sed -e 's/openfunction-system/openfunction/g' | sed -e 's/openfunction\/openfunction/openfunctiondev\/openfunction/g' > config/bundle.yaml
	kubectl kustomize config/samples/ | sed -e 's/openfunction\/sample-go-func/openfunctiondev\/sample-go-func/g' > config/samples/function-sample-dev.yaml

clean:
	git checkout config/bundle.yaml
	rm -rf config/samples/function-sample-dev.yaml
	docker rmi `docker image ls | sed -e 's/[ ][ ]*/\t/g' | cut -f 2,3 | grep none | cut -f 2 | tr "\n" " "`  2>/dev/null

# find or download controller-gen
# download controller-gen if necessary
controller-gen:
ifeq (, $(shell which controller-gen))
	@{ \
	set -e ;\
	CONTROLLER_GEN_TMP_DIR=$$(mktemp -d) ;\
	cd $$CONTROLLER_GEN_TMP_DIR ;\
	go mod init tmp ;\
	go get sigs.k8s.io/controller-tools/cmd/controller-gen@v0.4.1 ;\
	rm -rf $$CONTROLLER_GEN_TMP_DIR ;\
	}
CONTROLLER_GEN=$(GOBIN)/controller-gen
else
CONTROLLER_GEN=$(shell which controller-gen)
endif<|MERGE_RESOLUTION|>--- conflicted
+++ resolved
@@ -44,10 +44,6 @@
 manifests: controller-gen
 	$(CONTROLLER_GEN) $(CRD_OPTIONS) rbac:roleName=manager-role webhook paths="./..." output:crd:artifacts:config=config/crd/bases
 	kubectl kustomize config/default | sed -e '/creationTimestamp/d' | sed -e 's/openfunction-system/openfunction/g' | sed -e 's/\:latest/\:$(VERSION)/g' > config/bundle.yaml
-<<<<<<< HEAD
-
-=======
->>>>>>> 81c7d515
 
 # Run go fmt against code
 fmt:
